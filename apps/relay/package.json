{
  "name": "@evolu/relay",
<<<<<<< HEAD
  "version": "1.1.1",
=======
  "version": "1.1.2-preview.0",
  "private": false,
>>>>>>> 8474051a
  "type": "module",
  "bin": {
    "@evolu/relay": "dist/src/cli.js"
  },
  "scripts": {
    "dev": "tsx --watch src/cli.ts -- start",
    "build": "shx rm -rf dist && tsc",
    "start": "node dist/src/cli.js",
    "clean": "shx rm -rf .turbo node_modules dist db.sqlite",
    "docker:build": "docker-compose build --no-cache",
    "docker:up": "docker-compose up --build",
    "docker:up:detached": "docker-compose up -d --build",
    "docker:down": "docker-compose down",
    "docker:restart": "docker-compose down && docker-compose up --build",
    "docker:logs": "docker-compose logs -f evolu-relay",
    "docker:shell": "docker exec -it evolu-relay-server sh",
    "docker:inspect": "docker inspect evolu-relay-server",
    "docker:stats": "docker stats evolu-relay-server",
    "docker:clean": "docker-compose down -v && docker system prune -f",
    "docker:clean:all": "docker-compose down -v && docker system prune -af && docker volume prune -f"
  },
  "dependencies": {
    "@evolu/common": "workspace:*",
    "@evolu/nodejs": "workspace:*",
    "commander": "^14.0.1"
  },
  "devDependencies": {
    "@evolu/tsconfig": "workspace:*",
    "@types/node": "^22.17.1",
    "typescript": "^5.9.2"
  },
  "engines": {
    "node": ">=22.0.0"
  }
}<|MERGE_RESOLUTION|>--- conflicted
+++ resolved
@@ -1,11 +1,6 @@
 {
   "name": "@evolu/relay",
-<<<<<<< HEAD
-  "version": "1.1.1",
-=======
   "version": "1.1.2-preview.0",
-  "private": false,
->>>>>>> 8474051a
   "type": "module",
   "bin": {
     "@evolu/relay": "dist/src/cli.js"

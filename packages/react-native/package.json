--- conflicted
+++ resolved
@@ -65,13 +65,8 @@
     "vitest": "^3.2.3"
   },
   "peerDependencies": {
-<<<<<<< HEAD
-    "@evolu/common": "^6.0.1-preview.13",
-    "@evolu/react": "^9.0.1-preview.2",
-=======
     "@evolu/common": "^6.0.1-preview.19",
     "@evolu/react": "^9.0.1-preview.4",
->>>>>>> ce6b62e3
     "@op-engineering/op-sqlite": ">=12",
     "expo": ">=52",
     "expo-sqlite": ">=15",

--- conflicted
+++ resolved
@@ -1,7 +1,5 @@
 # @evolu/common
 
-<<<<<<< HEAD
-=======
 ## 6.0.1-preview.19
 
 ### Patch Changes
@@ -94,14 +92,11 @@
 
   Protocol version is now encoded as the first field in EncryptedDbChange binary format. This enables safe evolution of the format while maintaining backward compatibility.
 
->>>>>>> ce6b62e3
 ## 6.0.1-preview.13
 
 ### Patch Changes
 
 - c4fb4b0: Docs for insert, update, and upsert methods
-<<<<<<< HEAD
-=======
 - e213d63: Improve createdAt handling in mutations
 
   This release enhances the handling of the `createdAt` column in Evolu mutations, providing more flexibility for data migrations and external system integrations while maintaining distributed system semantics.
@@ -128,7 +123,6 @@
     createdAt: new Date("2023-01-01"), // Preserve original timestamp
   });
   ```
->>>>>>> ce6b62e3
 
 ## 6.0.1-preview.12
 

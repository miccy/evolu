--- conflicted
+++ resolved
@@ -1,10 +1,6 @@
 {
   "name": "@evolu/common",
-<<<<<<< HEAD
-  "version": "6.0.1-preview.13",
-=======
   "version": "6.0.1-preview.19",
->>>>>>> ce6b62e3
   "description": "TypeScript library and local-first framework",
   "keywords": [
     "evolu",

--- conflicted
+++ resolved
@@ -43,13 +43,8 @@
     "vitest": "^3.2.3"
   },
   "peerDependencies": {
-<<<<<<< HEAD
-    "@evolu/common": "^6.0.1-preview.13",
-    "@evolu/web": "^1.0.1-preview.3",
-=======
     "@evolu/common": "^6.0.1-preview.19",
     "@evolu/web": "^1.0.1-preview.5",
->>>>>>> ce6b62e3
     "react-dom": "^19.0.0"
   },
   "publishConfig": {
